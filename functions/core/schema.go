--- conflicted
+++ resolved
@@ -93,10 +93,6 @@
 		if x%2 == 0 && len(nodes) > 1 {
 			continue
 		}
-<<<<<<< HEAD
-=======
-
->>>>>>> f8b584ce
 		// if the node is a document node, skip down one level
 		var no []*yaml.Node
 		if node.Kind == yaml.DocumentNode {
@@ -111,10 +107,6 @@
 
 		} else {
 			// If the field is not found, and we're being strict, it's invalid.
-<<<<<<< HEAD
-
-=======
->>>>>>> f8b584ce
 			forceValidation := utils.ExtractValueFromInterfaceMap("forceValidation", context.Options)
 			if _, ko := forceValidation.(bool); ko {
 
